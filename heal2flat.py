--- conflicted
+++ resolved
@@ -1,10 +1,5 @@
 import numpy as np, argparse, os, healpy
-<<<<<<< HEAD
-from enlib import utils, enmap, curvedsky, log, coordinates
-=======
-from enlib import log
-from pixell import sharp, utils, enmap, reproject
->>>>>>> 78915c05
+from enlib import utils, enmap, curvedsky, log, reproject
 parser = argparse.ArgumentParser()
 parser.add_argument("ihealmap")
 parser.add_argument("template")
@@ -32,76 +27,11 @@
 
 # Read the input maps
 L.info("Reading " + args.ihealmap)
-<<<<<<< HEAD
-m = np.atleast_2d(healpy.read_map(args.ihealmap, field=tuple(range(args.first,args.first+ncomp)))).astype(dtype,copy=False)
-mask    = m < -1e20
-m[mask] = np.mean(m[~mask])
-
-if args.unit != 1: m /= args.unit
-# Prepare the transformation
-L.debug("Preparing SHT")
-nside = healpy.npix2nside(m.shape[1])
-lmax  = args.lmax or 3*nside
-# Perform the actual transform
-L.debug("map -> alm")
-alm = healpy.map2alm(m, lmax=lmax)
-del m
-
-# Project down on each template
-for tfile in args.templates:
-	L.info("Reading " + tfile)
-	shape, wcs = enmap.read_map(tfile).geometry
-
-	if args.rot and args.rot_method != "alm":
-		# Rotate by displacing coordinates and then fixing the polarization
-		L.debug("Computing pixel positions")
-		pmap = enmap.posmap(shape, wcs)
-		if args.rot:
-			L.debug("Computing rotated positions")
-			s1,s2 = args.rot.split(",")
-			opos = coordinates.transform(s2, s1, pmap[::-1], pol=ncomp==3)
-			pmap[...] = opos[1::-1]
-			if len(opos) == 3: psi = -opos[2].copy()
-			del opos
-		L.debug("Projecting")
-		res  = curvedsky.alm2map_pos(alm, pmap)
-		if args.rot and ncomp==3:
-			L.debug("Rotating polarization vectors")
-			res[1:3] = enmap.rotate_pol(res[1:3], psi)
-	else:
-		# We will project directly onto target map if possible
-		if args.rot:
-			L.debug("Rotating alms")
-			s1,s2 = args.rot.split(",")
-			if s1 != s2:
-				# Note: rotate_alm does not actually modify alm
-				# if it is single precision
-				alm = alm.astype(np.complex128,copy=False)
-				if s1 == "gal" and (s2 == "equ" or s2 == "cel"):
-					healpy.rotate_alm(alm, euler[0], euler[1], euler[2])
-				elif s2 == "gal" and (s1 == "equ" or s1 == "cel"):
-					healpy.rotate_alm(alm,-euler[2],-euler[1],-euler[0])
-				else:
-					raise NotImplementedError
-				alm = alm.astype(ctype,copy=False)
-		L.debug("Projecting")
-		res = enmap.zeros((len(alm),)+shape[-2:], wcs, dtype)
-		res = curvedsky.alm2map(alm, res)
-	if len(args.templates) > 1:
-		oname = args.odir + "/" + os.path.basename(tfile)
-	else:
-		oname = args.ofile
-	if args.oslice:
-		res = eval("res"+args.oslice)
-	L.info("Writing " + oname)
-	enmap.write_map(oname, res)
-=======
 hmap = np.atleast_2d(healpy.read_map(args.ihealmap, field=tuple(range(args.first,args.first+ncomp))))
 hmap = hmap.astype(dtype)
 mask    = hmap < -1e20
 hmap[mask] = np.mean(hmap[~mask])
 if args.unit != 1: hmap /= args.unit
-
 # Perform transform
 L.info("Reprojecting")
 omap = reproject.healpix2map(hmap, shape, wcs, rot=args.rot, method=args.method, order=args.order, extensive=args.extensive, verbose=args.verbosity>1)
@@ -109,5 +39,4 @@
 
 # And output
 L.info("Writing " + args.oenmap)
-enmap.write_map(args.oenmap, omap)
->>>>>>> 78915c05
+enmap.write_map(args.oenmap, omap)