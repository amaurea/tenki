# This program is a simple alternative to nemo. It uses the same
# constant-covariance noise model which should make it fast but
# suboptimal. I wrote this because I was having too much trouble
# with nemo. The aim is to be fast and simple to implement.
from __future__ import division, print_function
import argparse, sys
help_general = """Usage:
  dory find     imap idiv odir
  dory fit      imap idiv icat odir
  dory subtract imap icat omap [omodel]

Dory is a simple point source finding/subtracting tool with 3 main modes.
* Find mode takes a map and its white noise inverse covariance and produces a point source catalog
* Fit mode is similar, but fits the amplitudes of point sources given in an input catalog to the provided map
* Subtract mode subtracts the point sources given in the catalog from the input map, producing a source free map.
All of these rely on extra parameters like the beam (-b) and frequency (-f). Run dory with one of the modes
for more details (e.g. "dory find")."""
if len(sys.argv) < 2:
	sys.stderr.write(help_general + "\n")
	sys.exit(1)
mode = sys.argv[1]

parser = argparse.ArgumentParser(description=help_general)
parser.add_argument("mode", choices=["find","fit","subtract"])
if mode == "find":
	parser.add_argument("imap", help="The map to find sources in. Should be enmap-compatible.")
	parser.add_argument("idiv", help="The inverse variance per pixel of imap.")
	parser.add_argument("odir", help="The directory to write the output to. Will be crated if necessary.")
elif mode == "fit":
	parser.add_argument("imap", help="The map to fit sources in. Should be enmap-compatible.")
	parser.add_argument("idiv", help="The inverse variance per pixel of imap.")
	parser.add_argument("icat", help="The input point source catalog for amplitude fitting.")
	parser.add_argument("odir", help="The directory to write the output to. Will be crated if necessary.")
elif mode == "subtract":
	parser.add_argument("imap", help="The map to subtract sources from. Should be enmap-compatible.")
	parser.add_argument("icat", help="The catalog of sources to be subtracted.")
	parser.add_argument("omap", help="The resulting source-subtracted map")
	parser.add_argument("omodel", nargs="?", default=None, help="The source model that was subtracted (optional)")
else: pass
parser.add_argument("-m", "--mask",    type=str,   default=None, help="The mask to apply when finding sources, typically a galactic mask to avoid identifying dust as sources. Should be the same shape as the map. 0 is unmasked, 1 is masked.")
parser.add_argument("-b", "--beam",    type=str,   default="1.4",help="The beam of the map. Should be a 1d harmonic transfer function.")
parser.add_argument("-f", "--freq",    type=float, default=150,  help="The observing frequency in GHz. Only matters for flux calculations.")
parser.add_argument("-R", "--regions", type=str,   default=None, help="Which regions to consider to have comogeneous noise correlations. 'full': Use whole map, 'tile:npix': split map into npix*npix sized tiles. Or specify the file name to a ds9 region file containing boxes.")
parser.add_argument("-a", "--apod",    type=int,   default=30, help="The width of the apodization region, in pixels.")
parser.add_argument("--apod-margin",   type=int,   default=10, help="How far away from the apod region a source should be to be valid.")
parser.add_argument("-s", "--nsigma",  type=float, default=None, help="The number a sigma a source must be to be included. Defaults to 3.5 when finding sources and None when fitting and subtracting")
parser.add_argument("-p", "--pad",     type=int,   default=60, help="The number of pixels to extend each region by in each direciton, to avoid losing sources at region boundaries. Should be larger than apod+apod_margin")
parser.add_argument("-P", "--prior",   type=float, default=1.0, help="The strength of the input prior in fit mode. Actually the inverse of the source variability assumed, so 0 means the source will be assumed to be infinitely variable, and hence the input database amplitudes don't add anything to the new fit. infinity means that the source is completley stable, and the input statistics add in inverse variance to the measurements. The default is 1, which means that the input database contributes only at the 1 sigma level")
parser.add_argument("-v", "--verbose", action="store_true")
parser.add_argument("-o", "--output",  type=str,   default="full,reg", help="What types of output to write to the output directory. Comma-separated list. 'full': Output the final, merged quantities. 'reg': Output per-region results. 'debug': Output lots of debug maps. 'maps': Output maps and not just catalogs at each level.")
parser.add_argument(      "--ncomp",   type=int,   default=1, help="The number of stokes components to fit for in fit mode.")
parser.add_argument(      "--prune",   type=int,   default=0)
parser.add_argument(      "--rlim",    type=float, default=0.25)
parser.add_argument(      "--hack",    type=float, default=0)
parser.add_argument(      "--split",   action="store_true")
parser.add_argument(      "--split-nimage", type=int,   default=16)
parser.add_argument(      "--split-dist",   type=float, default=1)
parser.add_argument(      "--split-minflux",type=float, default=300)

args = parser.parse_args()
import numpy as np, os
from enlib import dory
from enlib import enmap, utils, bunch, mpi, fft, pointsrcs

comm       = mpi.COMM_WORLD
shape, wcs = enmap.read_map_geometry(args.imap)
beam       = dory.get_beam(args.beam)
regions    = dory.get_regions(args.regions, shape, wcs)

def divdiag(div):
	if   div.ndim == 2: return div.preflat
	elif div.ndim == 3: return div
	elif div.ndim == 4: return enmap.samewcs(np.einsum("aayx->ayx",div),div)
	else: raise ValueError("Invalid div shape: %s" % div.shape)

def get_div(div, ci):
	if len(div) > ci: return div[ci]
	else: return div[0]*2

def work_around_stupid_mpi4py_bug(imap):
	imap.dtype = np.dtype('=' + imap.dtype.char)
	return imap

def write_args(fname):
	with open(fname, "w") as ofile:
		ofile.write(" ".join(sys.argv))

if args.mode == "find":
	# Point source finding mode
	results  = []
	map_keys = ["map","snmap","model","resid","resid_snmap"]
	utils.mkdir(args.odir)
	write_args(args.odir + "/args.txt")
	# Mpi-parallelization over regions is simple, but a bit lazy. It means that there will be
	# no speedup for single-region maps
	for ri in range(comm.rank, len(regions), comm.size):
		reg_fid = regions[ri]
		reg_pad = dory.pad_region(reg_fid, args.pad)
		print("%3d region %3d/%d %5d %5d %6d %6d" % (comm.rank, ri+1, len(regions), reg_fid[0,0], reg_fid[1,0], reg_fid[0,1], reg_fid[1,1]))
		try:
			# We only use T to find sources in find mode for now. P usually has much lower S/N and
			# doesn't help much. Should add it later, though.
			imap   = enmap.read_map(args.imap, pixbox=reg_pad).preflat[0]
			idiv   = enmap.read_map(args.idiv, pixbox=reg_pad).preflat[0]
			if args.mask:
				mshape, mwcs = enmap.read_map_geometry(args.mask)
				mbox  = enmap.pixbox_of(mwcs, imap.shape, imap.wcs)
				mask  = enmap.read_map(args.mask, pixbox=mbox).preflat[0] > 0
				idiv *= 1-mask
				# Inpaint masked area, in case it contains fourier-unfriendly values
				imap = enmap.inpaint(imap, mask)
				del mask
			if "debug" in args.output: dump_prefix = args.odir + "/region_%02d_" % ri
			else:                      dump_prefix = None
			nsigma = args.nsigma if args.nsigma is not None else 3.5
			result = dory.find_srcs(imap, idiv, beam, freq=args.freq, apod=args.apod, apod_margin=args.apod_margin,
					snmin=nsigma, verbose=args.verbose, dump=dump_prefix)
			# FIXME: artifacts are act-specific
			if args.prune:
				result = dory.prune_artifacts(result)
		except Exception as e:
<<<<<<< HEAD
			print("Exception for task %d region %d: %s" % (comm.rank, ri, e.args[0]))
=======
			print "Exception for task %d region %d: %s" % (comm.rank, ri, e.args[0])
>>>>>>> 4f874925
			raise
		# Write region output
		if "reg" in args.output:
			prefix = args.odir + "/region_%02d_" % ri
			dory.write_catalog_fits(prefix + "cat.fits" , result.cat)
			dory.write_catalog_txt(prefix + "cat.txt" , result.cat)
			if "maps" in args.output:
				for name in map_keys:
					enmap.write_map(prefix + name + ".fits", result[name])
		if "full" in args.output:
			results.append(result)

	if "full" in args.output:
		# First build the full catalog
		if len(results) > 0:
			my_cat   = np.concatenate([result.cat for result in results])
		else:
			my_cat   = np.zeros([0], dory.cat_dtype)
		tot_cat  = dory.allgather_catalog(my_cat, comm)
		# FIXME: duplicate merging radius depends on beam size
		tot_cat  = dory.merge_duplicates(tot_cat, rlim=args.rlim*utils.arcmin)
		if comm.rank == 0:
			print("Writing catalogue")
			dory.write_catalog_fits(args.odir + "/cat.fits", tot_cat)
			dory.write_catalog_txt(args.odir + "/cat.txt", tot_cat)
		# Then build the full maps
		if "maps" in args.output:
			for name in map_keys:
				if comm.rank == 0: print("Writing %s" % name)
				merged = dory.merge_maps_onto([result[name] for result in results], shape, wcs, comm,
						root=0, crop=args.apod+args.apod_margin)
				if comm.rank == 0: enmap.write_map(args.odir + "/%s.fits" % name, merged)
				del merged

elif args.mode == "fit":
	icat      = dory.read_catalog(args.icat)
	if args.nsigma is not None:
		icat  = np.abs(icat[icat.flux[:,0]) >= icat.dflux[:,0]*args.nsigma]
	if args.split:
		npre  = len(icat)
		icat  = dory.split_sources(icat, nimage=args.split_nimage, dist=args.split_dist*utils.arcmin, minflux=args.split_minflux/1e3)
		print("Added %d extra images around %d sources > %f mJy" % (len(icat)-npre, (len(icat)-npre)//args.split_nimage, args.split_minflux))
	beam_prof = dory.get_beam_profile(beam)
	barea     = dory.calc_beam_profile_area(beam_prof)
	reg_cats  = []
	utils.mkdir(args.odir)
	write_args(args.odir + "/args.txt")
	for ri in range(comm.rank, len(regions), comm.size):
		reg_fid = regions[ri]
		reg_pad = dory.pad_region(reg_fid, args.pad, fft=True)
		print("%3d region %3d/%d %5d %5d %6d %6d" % (comm.rank, ri+1, len(regions), reg_fid[0,0], reg_fid[1,0], reg_fid[0,1], reg_fid[1,1]))
		try:
			# We support polarization here, but treat each component independently
			imap   = enmap.read_map(args.imap, pixbox=reg_pad).preflat[:args.ncomp]
			idiv   = divdiag(enmap.read_map(args.idiv, pixbox=reg_pad))[:args.ncomp]
			if args.mask:
				mshape, mwcs = enmap.read_map_geometry(args.mask)
				mbox  = enmap.pixbox_of(mwcs, imap.shape, imap.wcs)
				mask  = enmap.read_map(args.mask, pixbox=mbox).preflat[0] > 0
				idiv *= 1-mask
				# Inpaint masked area, in case it contains fourier-unfriendly values
				imap = enmap.inpaint(imap, mask)
				del mask
			if "debug" in args.output: dump_prefix = args.odir + "/region_%02d_" % ri
			else:                      dump_prefix = None
			imap[~np.isfinite(imap)] = 0
			idiv[~np.isfinite(idiv)] = 0
			idiv[idiv<0] = 0
			# Get our flux conversion factor
			#print "fit barea: %8.3f" % (barea*1e9)
			fluxconv = utils.flux_factor(barea, args.freq*1e9)/1e6
			reg_cat = None
			local_amps = None
			for ci in range(len(imap)):
				# Build an amplitude prior from our input catalog fluxes
				prior    = dory.build_prior(icat.flux[:,ci]/fluxconv, icat.dflux[:,ci]/fluxconv, 1/args.prior)
				src_pos  = np.array([icat.dec,icat.ra]).T
				fit_inds, amp, icov, lamps = dory.fit_src_amps(imap[ci], get_div(idiv,ci), src_pos, beam, prior=prior,
						apod=args.apod, apod_margin=args.apod_margin, verbose=args.verbose, dump=dump_prefix, hack=args.hack,
						region=ri)
				if reg_cat is None:
					reg_cat = icat[fit_inds].copy()
					reg_cat.amp = reg_cat.damp = reg_cat.flux = reg_cat.dflux = 0
				if ci == 0: local_amps = lamps
				reg_cat.amp[:,ci]  = amp
				reg_cat.damp[:,ci] = np.diag(icov)**-0.5
			reg_cat.flux  = reg_cat.amp*fluxconv
			reg_cat.dflux = reg_cat.damp*fluxconv
			# status: 1: source, 2: cluster. We classify based on the local total
			# model amplitude at the location of each object. If it is positive we assume
			# that this object is part of a source, even if its own amplitude might be
			# negative due to trying to fit an extended source or similar.
			reg_cat.status= 1 + (local_amps < 0)
			# Sort by S/N catalog order
			reg_cat = reg_cat[np.argsort(reg_cat.amp[:,0]/reg_cat.damp[:,0])[::-1]]
			# Write region output
			if "reg" in args.output:
				prefix = args.odir + "/region_%02d_" % ri
				dory.write_catalog_fits(prefix + "cat.fits", reg_cat)
				dory.write_catalog_txt (prefix + "cat.txt",  reg_cat)
			if "full" in args.output:
				reg_cats.append(reg_cat)
		except Exception as e:
<<<<<<< HEAD
			print("Exception for task %d region %d: %s" % (comm.rank, ri, e.args[0]))
=======
			print "Exception for task %d region %d: %s" % (comm.rank, ri, e.args[0])
>>>>>>> 4f874925
			raise
	if "full" in args.output:
		if len(reg_cats) > 0: my_cat = np.concatenate(reg_cats)
		else: my_cat = np.zeros([0], dory.cat_dtype)
		tot_cat  = dory.allgather_catalog(my_cat, comm)
		print("A", np.sum(tot_cat.status==0), np.sum(tot_cat.status==1), np.sum(tot_cat.status==2))
		tot_cat  = dory.merge_duplicates(tot_cat, rlim=1e-3*utils.arcmin)
		print("B", np.sum(tot_cat.status==0), np.sum(tot_cat.status==1), np.sum(tot_cat.status==2))
		# Sort by S/N catalog order
		tot_cat = tot_cat[np.argsort(tot_cat.amp[:,0]/tot_cat.damp[:,0])[::-1]]
		if comm.rank == 0:
			print("Writing catalogue")
			dory.write_catalog_fits(args.odir + "/cat.fits", tot_cat)
			dory.write_catalog_txt (args.odir + "/cat.txt",  tot_cat)
elif args.mode == "subtract":
	icat      = dory.read_catalog(args.icat)
	if args.nsigma is not None:
		icat  = icat[icat.flux[:,0] >= icat.dflux[:,0]*args.nsigma]
	beam_prof = dory.get_beam_profile(beam)
	barea     = dory.calc_beam_profile_area(beam_prof)
	#print "subtract barea: %8.3f" % (barea*1e9)
	fluxconv  = utils.flux_factor(barea, args.freq*1e9)/1e6
	# Reformat the catalog to the format sim_srcs takes
	srcs      = np.concatenate([[icat.dec, icat.ra], icat.flux.T/fluxconv],0).T
	dtype     = enmap.read_map(args.imap, sel=(Ellipsis,slice(0,1),slice(0,1))).dtype
	# Evaluate the model in regions which we can mpi parallelize over
	models    = []
	omaps     = []
	for ri in range(comm.rank, len(regions), comm.size):
		reg_fid = regions[ri]
		reg_pad = dory.pad_region(reg_fid, args.pad)
		print("%3d region %3d/%d %5d %5d %6d %6d" % (comm.rank, ri+1, len(regions), reg_fid[0,0], reg_fid[1,0], reg_fid[0,1], reg_fid[1,1]))
		map    = enmap.read_map(args.imap, pixbox=reg_pad)
		map    = work_around_stupid_mpi4py_bug(map)
		model  = pointsrcs.sim_srcs(map.shape, map.wcs, srcs, beam_prof, dtype=map.dtype, pixwin=True,verbose=args.verbose)
		model[map==0] = 0
		omaps.append(map-model)
		if args.omodel: models.append(model)
		del model, map
	if comm.rank == 0: print("Merging map")
	omap  = dory.merge_maps_onto(omaps, shape, wcs, comm, root=0, crop=args.pad, dtype=dtype)
	del omaps
	if comm.rank == 0: print("Writing map")
	if comm.rank == 0: enmap.write_map(args.omap, omap)
	del omap
	if args.omodel:
		if comm.rank == 0: print("Merging model")
		model = dory.merge_maps_onto(models, shape, wcs, comm, root=0, crop=args.pad, dtype=dtype)
		del models
		if comm.rank == 0: print("Writing model")
		if comm.rank == 0: enmap.write_map(args.omodel, model)
		del model<|MERGE_RESOLUTION|>--- conflicted
+++ resolved
@@ -119,11 +119,7 @@
 			if args.prune:
 				result = dory.prune_artifacts(result)
 		except Exception as e:
-<<<<<<< HEAD
-			print("Exception for task %d region %d: %s" % (comm.rank, ri, e.args[0]))
-=======
 			print "Exception for task %d region %d: %s" % (comm.rank, ri, e.args[0])
->>>>>>> 4f874925
 			raise
 		# Write region output
 		if "reg" in args.output:
@@ -227,11 +223,7 @@
 			if "full" in args.output:
 				reg_cats.append(reg_cat)
 		except Exception as e:
-<<<<<<< HEAD
 			print("Exception for task %d region %d: %s" % (comm.rank, ri, e.args[0]))
-=======
-			print "Exception for task %d region %d: %s" % (comm.rank, ri, e.args[0])
->>>>>>> 4f874925
 			raise
 	if "full" in args.output:
 		if len(reg_cats) > 0: my_cat = np.concatenate(reg_cats)
