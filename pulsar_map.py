--- conflicted
+++ resolved
@@ -18,16 +18,11 @@
 parser.add_argument("-R", "--rad",         type=float, default=0.2)
 parser.add_argument("-F", "--filter-type", type=str,   default="planet")
 parser.add_argument("-I", "--inject",      type=str,   default=None)
-<<<<<<< HEAD
-parser.add_argument("-D", "--dump-tods",   action="store_true")
-parser.add_argument(      "--dump-phase",  action="store_true")
-parser.add_argument(      "--dscale",      type=float, default=1)
-parser.add_argument(      "--weight",      type=str,   default="ivar")
-=======
 parser.add_argument("-D", "--dump-tods",   type=str,   default=None)
 parser.add_argument("-L", "--load-tods",   type=str,   default=None)
 parser.add_argument(      "--dump-phase",  type=str,   default=None)
->>>>>>> c915a5f6
+parser.add_argument(      "--dscale",      type=float, default=1)
+parser.add_argument(      "--weight",      type=str,   default="ivar")
 args = parser.parse_args()
 
 def lowpass_tod(tod, srate, fknee=3, alpha=-10):
@@ -48,6 +43,7 @@
 filedb.init()
 comm       = mpi.COMM_WORLD
 ids        = filedb.scans[args.sel]
+print("ids", ids)
 dtype      = np.float32
 ncomp      = 3
 nbin       = args.nbin
@@ -116,6 +112,7 @@
 	tod  = utils.deslope(tod)
 	tod  = tod.astype(dtype)
 	if args.dscale != 1:
+		print("scaling tod by", args.dscale)
 		tod *= args.dscale
 	if args.inject:
 		pmap.forward(tod, inject_map)
@@ -124,7 +121,6 @@
 	if args.dump_phase:
 		np.save(args.dump_phase + "/phase_%s.npy" % id.replace(".","_"), np.array([ctime,phase,bini]))
 	if args.load_tods:
-		before = tod.copy()
 		tod[:] = np.load(args.load_tods + "/tod_%s.npy" % id.replace(":","_"))
 	L.debug("%s tod" % id)
 	if args.filter_type == "planet":
@@ -139,6 +135,7 @@
 		ftod /= 1 + (np.maximum(freq,freq[1]/2)/args.fknee)**args.alpha
 		fft.irfft(ftod, tod, normalize=True)
 	elif args.filter_type == "none":
+		print("no filtering")
 		pass
 	else:
 		raise ValueError("Unknown filter type '%s'" % str(args.filter_type))
@@ -148,6 +145,7 @@
 		# of means to be robust to bright signal
 		det_ivar = np.median(utils.block_reduce(tod**2, 100, inclusive=False),-1)**-1
 	else:
+		print("no weights")
 		det_ivar = np.ones(tod.shape[0], tod.dtype)
 	# Update RHS
 	sampcut.gapfill_const(scan.cut, tod, 0, inplace=True)
@@ -158,6 +156,7 @@
 	for i in range(ncomp):
 		one = div[0]*0
 		one[i::ncomp] = 1
+		tod[:] = 0
 		pmap.forward(tod, one)
 		tod *= det_ivar[:,None]
 		sampcut.gapfill_const(scan.cut, tod, 0, inplace=True)
@@ -186,6 +185,8 @@
 	# Output results
 	enmap.write_map(prefix + "map.fits",  map)
 	enmap.write_map(prefix + "ivar.fits", div[:,0,0])
+	enmap.write_map(prefix + "rhs.fits",  rhs)
+	enmap.write_map(prefix + "div.fits",  div)
 	with open(prefix + "ids.txt", "w") as ofile:
 		for tod_id in good_ids:
 			ofile.write(tod_id + "\n")
