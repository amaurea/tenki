import numpy as np, argparse, os, time, sys
from astropy.io import fits
from astropy import table
from enlib import enmap, utils, powspec, jointmap, bunch, mpi, memory
from scipy import interpolate, ndimage
parser = argparse.ArgumentParser()
parser.add_argument("config")
parser.add_argument("sel",  nargs="?", default=None)
parser.add_argument("area")
parser.add_argument("odir")
parser.add_argument("-s", "--signals",   type=str,   default="ptsrc,sz")
parser.add_argument("-t", "--tsize",     type=int,   default=360)
parser.add_argument("-p", "--pad",       type=int,   default=60)
parser.add_argument("-a", "--apod-edge", type=int,   default=30)
parser.add_argument("-S", "--nsigma",    type=float, default=4)
parser.add_argument("-l", "--lmin",      type=float, default=0)
parser.add_argument("--debug-tile",      type=str,   default=None)
parser.add_argument("--nmax",            type=int,   default=None)
parser.add_argument("-v", "--verbose",               action="count", default=3)
parser.add_argument("-q", "--quiet",                 action="count", default=0)
parser.add_argument("-c", "--cont",                  action="store_true")
parser.add_argument("-P", "--npass",     type=int,   default=3)
parser.add_argument("--output-full-model",           action="store_true")
args = parser.parse_args()

config  = jointmap.read_config(args.config)
mapinfo = jointmap.Mapset(config, args.sel)
tsize   = args.tsize # pixels
pad     = args.pad   # pixels
dtype   = np.float64
ncomp   = 1
comm    = mpi.COMM_WORLD
signals = args.signals.split(",")
verbosity = args.verbose - args.quiet
highpass_alpha = 3
utils.mkdir(args.odir)

debug_tile = None if args.debug_tile is None else [int(w) for w in args.debug_tile.split(",")]

# Get the set of bounding boxes, after normalizing them
boxes  = np.sort(np.array([d.box for d in mapinfo.datasets]),-2)

# Read the cmb power spectrum, which is an effective noise
# component. T-only
cl_path = os.path.join(os.path.dirname(args.config),config.cl_background)
cl_bg   = powspec.read_spectrum(cl_path)[0,0]

# Read our mask. High-resolution and per-dataset masks would be handled otherwise.
# This approach only works for low-resolution masks
if   config.mask_mode == "none": mask = None
elif config.mask_mode == "lowres":
	mask_path = os.path.join(os.path.dirname(args.config), config.mask)
	mask = enmap.read_map(mask_path).preflat[0]
else: raise ValueError("Unrecognized mask mode '%s'" % config.mask_mode)

def overlaps_any(box, refboxes):
	box = np.sort(box, 0)
	rdec, rra = utils.moveaxis(refboxes - box[0,:], 2,0)
	wdec, wra = box[1]   - box[0]
	rra -= np.floor(rra[:,0,None]/(2*np.pi)+0.5)*(2*np.pi)
	for i in range(-1,2):
		nra = rra + i*(2*np.pi)
		if np.any((nra[:,1]>0)&(nra[:,0]<wra)&(rdec[:,1]>0)&(rdec[:,0]<wdec)): return True
	return False

def parse_bounds(bstr):
	res  = []
	toks = bstr.strip().split(",")
	if len(toks) != 2: return None
	for tok in toks:
		sub = tok.split(":")
		if len(sub) != 2: return None
		res.append([float(s)*utils.degree for s in sub])
	return np.array(res).T

def spec_2d_to_1d(spec2d):
	l2d = spec2d.modlmap()
	dl  = l2d[0,1]*1.2
	lmax= np.max(l2d)
	pix = (l2d.reshape(-1)/dl).astype(int)
	spec1d = np.bincount(pix, spec2d.reshape(-1))/np.bincount(pix)
	spec1d[~np.isfinite(spec1d)] = 1e-20
	spec1d = np.maximum(spec1d, 1e-30)
	spline =interpolate.splrep(np.arange(len(spec1d))*dl,np.log(spec1d))
	return np.exp(interpolate.splev(np.arange(0, lmax), spline))

#def make_dummy_tile(mapinfo, box, signals):
#	# This is pretty hacky...
#	dset = mapinfo.datasets[0]
#	pbox = jointmap.calc_pbox(dset.shape, dset.wcs, box)
#	pbox[0] -= pad
#	pbox[1] += pad
#	psize = pbox[1]-pbox[0]
#	ffpad = np.array([fft.fft_len(s, direction="above")-s for s in psize])
#	pbox[1] += ffpad
#	# Ok, we can construct the empty tile now
#	shape, wcs      = enmap.slice_geometry(dset.shape, dset.wcs, (slice(pbox[0,0],pbox[1,0]),slice(pbox[0,1],pbox[1,1])))
#	empty_map       = enmap.zeros(shape, wcs)

def eval_tile(mapinfo, box, signals=["ptsrc","sz"], dump_dir=None, verbosity=1):
	if not overlaps_any(box, boxes): return None
	# Read the data and set up the noise model
	if verbosity >= 2: print "Reading data"
	mapset = mapinfo.read(box, pad=pad, dtype=dtype, ncomp=1, verbose=verbosity>=3)
	if mapset is None: return None
	if verbosity >= 2: print "Sanitizing"
	jointmap.sanitize_maps(mapset, apod_edge=args.apod_edge)
	jointmap.setup_mask_common_lowres(mapset, mask)
	if verbosity >= 2: print "Building noise model"
	jointmap.build_noise_model(mapset)
	if args.lmin > 0: jointmap.downweight_lowl(mapset, args.lmin, highpass_alpha)
	#if len(mapset.datasets) == 0: return None
	jointmap.setup_beams(mapset)
	jointmap.setup_background_cmb(mapset, cl_bg)

	#for i,d in enumerate(mapset.datasets):
	#	for j, s in enumerate(d.splits):
	#		enmap.write_map("test_map_%02d_%02d.fits" % (i,j), s.data.map)

	# Analyze this tile. It's best to loop manually, as that lets us
	# output maps gradually
<<<<<<< HEAD
	finder  = jointmap.SourceSZFinder2(mapset, snmin=args.nsigma, nmax=args.nmax)
=======
	finder  = jointmap.SourceSZFinder3(mapset, snmin=4, npass=args.npass)
>>>>>>> 1efb12f6
	info    = finder.analyze(verbosity=verbosity-2)
	info.ffpad = mapset.ffpad
	return info

def output_tile(prefix, info):
	shape = info.model.shape[-2:]
	ffpad_slice = (Ellipsis,slice(0,shape[0]-info.ffpad[0]),slice(0,shape[1]-info.ffpad[1]))
	for name, snmap in info.snmaps:
		enmap.write_map(prefix + name + "_snmap.fits", snmap[ffpad_slice])
	for name, snmap in info.snresid:
		enmap.write_map(prefix + name + "_snresid.fits", snmap[ffpad_slice])
	if not args.output_full_model:
		if len(info.model) > 0: model = info.model[0]
		else: model = enmap.zeros(info.model.shape[-2:], info.model.wcs, info.model.dtype)
		enmap.write_map(prefix + "model.fits", model[ffpad_slice])
	else:
		enmap.write_map(prefix + "model.fits", info.model[ffpad_slice])
	# Output total catalogue
	table.Table(info.catalogue).write(prefix + "catalogue.fits", overwrite=True)

# We have two modes, depending on what args.area is.
# 1. area is an enmap. Will loop over tiles in that area, and output padded tiles
#    to output directory
# 2. area is a dec1:dec2,ra1:ra2 bounding box. Will process that area as a single
#    tile, and output it and debugging info to output directory
bounds = parse_bounds(args.area)
if bounds is None:
	# Tiled, so read geometry
	shape, wcs = jointmap.read_geometry(args.area)
	shape  = shape[-2:]
	tshape = np.array([args.tsize,args.tsize])
	ntile  = np.floor((shape[-2:]+tshape-1)/tshape).astype(int)
	tyx    = [(y,x) for y in range(ntile[0]-1,-1,-1) for x in range(ntile[1])]
	for i in range(comm.rank, len(tyx), comm.size):
		y, x = tyx[i]
		if debug_tile is not None and not (y == debug_tile[0] and x == debug_tile[1]):
			continue
		prefix  = args.odir + "/padtile%(y)03d_%(x)03d_" % {"y":y,"x":x}
		if args.cont and os.path.isfile(prefix + "catalogue.fits"):
			if verbosity >= 1:
				print "%3d skipping %3d %3d (already done)" % (comm.rank, y, x)
			continue
		if verbosity >= 1:
			print "%3d processing %3d %3d" % (comm.rank, y, x)
		sys.stdout.flush()
		t1   = time.time()
		tpos = np.array(tyx[i])
		pbox = np.array([tpos*tshape,np.minimum((tpos+1)*tshape,shape[-2:])])
		box  = enmap.pix2sky(shape, wcs, pbox.T).T
		try:
			info = eval_tile(mapinfo, box, signals, verbosity=verbosity)
			output_tile(prefix, info)
		except (np.linalg.LinAlgError, MemoryError) as e:
			print "%3d error while processing %3d %3d: '%s'. Skipping" % (comm.rank, y, x, e.message)
			raise
			continue
		t2   = time.time()
		if verbosity >= 1:
			print "%3d processed %3d %3d in %7.1f max-mem %7.3f" % (comm.rank, y, x, t2-t1, memory.max()/1024.**3)
else:
	# Single arbitrary tile
	if not overlaps_any(bounds, boxes):
		if verbosity >= 1:
			print "No data in selected region"
	else:
		info = eval_tile(mapinfo, bounds, signals, verbosity=verbosity)
		output_tile(args.odir + "/", info)<|MERGE_RESOLUTION|>--- conflicted
+++ resolved
@@ -13,7 +13,7 @@
 parser.add_argument("-p", "--pad",       type=int,   default=60)
 parser.add_argument("-a", "--apod-edge", type=int,   default=30)
 parser.add_argument("-S", "--nsigma",    type=float, default=4)
-parser.add_argument("-l", "--lmin",      type=float, default=0)
+parser.add_argument("-l", "--lmin",      type=float, default=1000)
 parser.add_argument("--debug-tile",      type=str,   default=None)
 parser.add_argument("--nmax",            type=int,   default=None)
 parser.add_argument("-v", "--verbose",               action="count", default=3)
@@ -119,11 +119,7 @@
 
 	# Analyze this tile. It's best to loop manually, as that lets us
 	# output maps gradually
-<<<<<<< HEAD
-	finder  = jointmap.SourceSZFinder2(mapset, snmin=args.nsigma, nmax=args.nmax)
-=======
-	finder  = jointmap.SourceSZFinder3(mapset, snmin=4, npass=args.npass)
->>>>>>> 1efb12f6
+	finder  = jointmap.SourceSZFinder3(mapset, snmin=args.nsigma, npass=args.npass)
 	info    = finder.analyze(verbosity=verbosity-2)
 	info.ffpad = mapset.ffpad
 	return info
@@ -142,7 +138,11 @@
 	else:
 		enmap.write_map(prefix + "model.fits", info.model[ffpad_slice])
 	# Output total catalogue
-	table.Table(info.catalogue).write(prefix + "catalogue.fits", overwrite=True)
+	apod_slice  = (slice(args.apod_edge,-args.apod_edge), slice(args.apod_edge,-args.apod_edge))
+	shape, wcs = enmap.slice_geometry(info.model.shape, info.model.wcs, ffpad_slice[-2:])
+	shape, wcs = enmap.slice_geometry(shape, wcs, apod_slice)
+	box        = enmap.box(shape, wcs)
+	jointmap.write_catalogue(prefix + "catalogue.fits", info.catalogue, box)
 
 # We have two modes, depending on what args.area is.
 # 1. area is an enmap. Will loop over tiles in that area, and output padded tiles
