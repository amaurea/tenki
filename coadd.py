import numpy as np, argparse
from enlib import enmap, log, array_ops
from scipy import ndimage
parser = argparse.ArgumentParser()
parser.add_argument("imaps_and_hits", nargs="+")
parser.add_argument("omap")
parser.add_argument("ohit")
parser.add_argument("-v", "--verbose", action="store_true")
parser.add_argument("-a", "--apod",    type=str, default=None)
parser.add_argument("-e", "--edge",    type=int, default=0)
parser.add_argument("-t", "--trim",    type=int, default=1, help="Amount to trim maps that need to be interplated by, in pixels on each side.")
args = parser.parse_args()

L = log.init(level=log.DEBUG if args.verbose else log.ERROR)

n = len(args.imaps_and_hits)
imaps = args.imaps_and_hits[:n/2]
ihits = args.imaps_and_hits[n/2:]

apod_params = [float(w) for w in args.apod.split(":")] if args.apod else None

def read_map(fname):
	m = nonan(enmap.read_map(fname))
	return m.reshape(-1, m.shape[-2], m.shape[-1])
def read_div(fname, padlen):
	m = nonan(enmap.read_map(fname))*1.0
	if m.ndim == 2:
		res = enmap.zeros((padlen,padlen)+m.shape[-2:], m.wcs, m.dtype)
		for i in range(padlen):
			res[i,i] = m
		return res
	elif m.ndim == 4: return m
	else: raise ValueError("Wrong number of dimensions in div %s" % fname)

def mul(w,m):
	if w.ndim == 2: return m*w[None]
	elif w.ndim == 3: return m*w
	elif w.ndim == 4: return enmap.samewcs(array_ops.matmul(w,m, axes=[0,1]),m)
	else: raise NotImplementedError("Only 2d, 3d or 4d weight maps understood")
def solve(w,m):
	if w.ndim == 2: return m/w[None]
	elif w.ndim == 3: return m/w
	elif w.ndim == 4:
		# This is slower, but handles low-hit areas near the edge better
		iw = array_ops.eigpow(w,-1,axes=[0,1])
		return enmap.samewcs(array_ops.matmul(iw,m,axes=[0,1]), m)
		#return array_ops.solve_masked(w,m,axes=[0,1])
	else: raise NotImplementedError("Only 2d, 3d or 4d weight maps understood")
def nonan(a):
	res = a.copy()
	res[~np.isfinite(res)] = 0
	return res
def apply_apod(div):
	if apod_params is None: return div
	weight = div[0,0]
	moo = enmap.downgrade(weight,50)
	print np.mean(moo), np.median(moo), np.max(moo)
	maxval = np.max(enmap.downgrade(weight,50))
	apod   = np.minimum(1,weight/maxval/apod_params[0])**apod_params[1]
	return div*apod[None,None]
def apply_trim(div):
	t = args.trim
	if t <= 0: return div
	div[:,:,range(t)+range(-t,0),:] = 0
	div[:,:,:,range(t)+range(-t)] = 0
	return div
	#fdiv = div.reshape((-1,)+div.shape[-2:])
	#dists= ndimage.distance_transform_edt(np.any(fdiv!=0,0))
	#mask = (dists>0)&(dists<args.trim)
	#apod = dists[mask]*float(args.trim)**-1
	#for cdiv in fdiv:
	#	print "A"
	#	cdiv[mask] *= apod
	return div
def apply_edge(div):
	if args.edge == 0: return div
	w = div[0,0]*0+1
	w[[0,-1],:] = 0
	w[:,[0,-1]] = 0
	dists = ndimage.distance_transform_edt(w)
	apod = np.minimum(1,dists/float(args.edge))
	return div*apod[None,None]

# The first map will be used as a reference. All subsequent maps
# must fit in its boundaries.
L.info("Reading %s" % imaps[0])
m = read_map(imaps[0])
L.info("Reading %s" % ihits[0])
<<<<<<< HEAD
w = apply_apod(apply_trim(read_div(ihits[0], len(m))))
=======
w = apply_edge(apply_apod(apply_trim(read_div(ihits[0], len(m)))))
>>>>>>> d8c0f817
wm = mul(w,m)

for mif,wif in zip(imaps[1:],ihits[1:]):
	L.info("Reading %s" % mif)
	mi = read_map(mif)
	L.info("Reading %s" % wif)
	wi = apply_edge(apply_apod(apply_trim(read_div(wif, len(mi)))))
	# We may need to reproject maps
	if mi.shape != m.shape or str(mi.wcs.to_header()) != str(m.wcs.to_header()):
		mi = enmap.project(mi, m.shape, m.wcs, mode="constant")
		wi = enmap.project(wi, w.shape, w.wcs, mode="constant")
	w[:len(wi),:len(wi)] += wi
	wm[:len(wi)] += mul(wi,mi)

L.info("Solving")
m = solve(w,wm)
L.info("Writing %s" % args.omap)
enmap.write_map(args.omap, m)
L.info("Writing %s" % args.ohit)
enmap.write_map(args.ohit, w)<|MERGE_RESOLUTION|>--- conflicted
+++ resolved
@@ -86,11 +86,7 @@
 L.info("Reading %s" % imaps[0])
 m = read_map(imaps[0])
 L.info("Reading %s" % ihits[0])
-<<<<<<< HEAD
-w = apply_apod(apply_trim(read_div(ihits[0], len(m))))
-=======
 w = apply_edge(apply_apod(apply_trim(read_div(ihits[0], len(m)))))
->>>>>>> d8c0f817
 wm = mul(w,m)
 
 for mif,wif in zip(imaps[1:],ihits[1:]):
