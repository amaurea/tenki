#!/usr/bin/env python
# Script for quickly submitting a hierarchy of multi-pass tod2map runs
# and postprocessing, including retrying failed jobs. etc.
# Format: submit_multipass [options] sel odir
from __future__ import division, print_function
import argparse, os, subprocess, re, sys, getpass
parser = argparse.ArgumentParser()
parser.add_argument("sel")
parser.add_argument("odir")
parser.add_argument("-n", "--nsplit", type=int,   default=4)
parser.add_argument("-p", "--patch",  type=str,   default=None)
parser.add_argument(      "--want",   type=str, default=None, help="Shortcut for nodes, ntasks-per-node and cpus-per-task. Example --want 2:10:4 would ask for 2 nodes, 10 tasks per node and 4 cpus per task")
parser.add_argument("-N", "--nnode",  type=int,   default=4, help="Number of nodes to use. --want overries")
parser.add_argument(      "--npernode",type=int,  default=10, help="Tasks per node, --want overrides")
parser.add_argument(      "--nomp",   type=int,   default=4, help="OMP threads per task. --want overriedes")
parser.add_argument("-t", "--ntry",   type=int,   default=1)
parser.add_argument("-P", "--npass",  type=int,   default=None)
parser.add_argument("-T", "--tblock", type=float, default=4)
parser.add_argument(      "--time",   type=str,   default="24:00:00")
parser.add_argument(      "--dry-run",action="store_true")
parser.add_argument(      "--print-scripts", action="store_true")
parser.add_argument(      "--sky",    type=str,   default="sky")
parser.add_argument(      "--sys",    type=str,   default=None)
parser.add_argument("--split-mode",   type=str,   default="jon")
parser.add_argument("--no-prune",     action="store_true")
parser.add_argument("--test",         type=str,   default=None)
parser.add_argument("--slice",        type=str,   default=None)
parser.add_argument("--prefix",       type=str,   default=None)
parser.add_argument("--suffix",       type=str,   default=None)
parser.add_argument("--daz",          type=float, default=None)
parser.add_argument("--addsim",       type=str,   default=None)
parser.add_argument("--filter",       type=str,   default="none")
parser.add_argument("--order",        type=int,   default=None)
parser.add_argument("-c", "--cont",   action="store_true")
parser.add_argument(      "--queue",  type=int,   default=1)
parser.add_argument(      "--user",   type=str,   default=None)
parser.add_argument(      "--srcsub", action="store_true")
parser.add_argument(      "--minpass",type=int,   default=1)
parser.add_argument(      "--downpat",type=str, default=None)
parser.add_argument(      "--cgpat",  type=str, default="200")
parser.add_argument(      "--distributed", type=int, default=-1)
parser.add_argument(      "--account",type=str, default=None)
parser.add_argument(      "--nobuddy",action="store_true")
args, unknown = parser.parse_known_args()
from enlib import utils, config, enmap, colors

tenkidir = os.environ["HOME"] + "/local/tenki"

config.init()
root  = config.get("root")
cdir  = os.getcwd()
jobid = 0 # for dry runs
echo  = "echo " if args.test else ""
map_sys = "" if not args.sys else ",sys=%s" % args.sys

nnode    = args.nnode
npernode = args.npernode
nomp     = args.nomp
if args.want:
	nnode, npernode, nomp = [int(w) for w in args.want.split(":")]


utils.mkdir(args.odir)
rundir  = args.odir + "/runs"
workdir = args.odir + "/work"
utils.mkdir(rundir)

array_freqs = {"pa1":["f150"], "pa2":["f150"], "pa3":["f090","f150"],
	"pa4":["f150","f220"], "pa5":["f090","f150"], "pa6":["f090","f150"],
	"pa7":["f030","f040"]}
season_arrays = {"s13":["pa1"], "s14":["pa1","pa2"], "s15":["pa1","pa2","pa3"],
	"s16":["pa2","pa3","pa4"], "s17":["pa4","pa5","pa6"], "s18":["pa4","pa5","pa6"],
	"s19":["pa4","pa5","pa6"], "s20":["pa4","pa5","pa7"], "s21":["pa4","pa5","pa7"]}

accounts = {"rbond": "rrg-rbond-ac", "sievers": "rrg-sievers"}
account  = args.account
if account and account in accounts:
	account = accounts[account]

tag_map = {"+":"", "~":"no", ">":"_gt_", "<":"_lt_"}
def remap(toks, tag_map):
	toks = list(toks)
	for key in tag_map:
		for i, tok in enumerate(toks):
			toks[i] = tok.replace(key, tag_map[key])
	return toks

# Sel format is normal, except there can be :-separated parts, which will
# be iterated over
toks = utils.split_outside(args.sel,",")
alts = [utils.split_outside(tok,":") for tok in toks]

def get_patch_file(toks, override=None):
	if override is not None: return override
	pfmt = root + "/area/%s.fits"
	for tok in toks:
		fname = pfmt % tok
		if os.path.isfile(fname): return fname
	raise ValueError("Can infer patch file")

def invalid_combination(toks):
	# Find seasons, arrays and freqs
	seasons, arrays, freqs = [], [], []
	for tok in toks:
		m = re.match(r"(s\d\d)", tok)
		if m: seasons.append(m.group(1))
		m = re.match(r"(pa\d)", tok)
		if m: arrays.append(m.group(1))
		m = re.match(r"\+?(f\d\d\d)", tok)
		if m: freqs.append(m.group(1))
	# We only handle the simple case of one array and one freq
	if len(seasons) > 1 or len(arrays) != 1 or len(freqs) != 1:
		return False
	# Season may be a generalized season (e.g. "gs19"), but the same selection criteria
	# apply to both, so we just chop off any leading g for this test
	array, freq = arrays[0], freqs[0]
	if len(seasons) == 1 and seasons[0][-3:] in season_arrays and array not in season_arrays[seasons[0][-3:]]: return True
	if array not in array_freqs: return False
	return freq not in array_freqs[array]

def get_queue(user):
	res   = []
	lines = subprocess.check_output(['squeue', '-u', user, '-o', '%A %j %E %t']).decode().split("\n")
	for line in lines[1:]:
		toks = line.split()
		if len(toks) == 0: continue
		id, name, dep, status = toks
		if dep == "(null)": dep = None
		else:
			m = re.match(r"afterok:(\w+)", dep) or re.match(r"afterany:(\w+)", dep)
			if not m:
				raise ValueError("Unrecognized dependency '%s'" % str(dep))
			dep = m.group(1)
		res.append([int(id), name, "R" in status, dep])
	return res

def find_queue(queue, id=None, name=None):
	if   id   is not None: v,ind = id,   0
	elif name is not None: v,ind = name, 1
	else: return -1,None
	for i,e in enumerate(queue):
		if e[ind] == v: return i,e
	return -1, None

def clean_unrunnable(queue, id=None, name=None):
	"""Check if the job with the given id is deadlocked, returning True
	if it is, and canceling it and everything that depends on it."""
	i, e = find_queue(queue, id=id, name=name)
	if not e: return False
	if clean_unrunnable(queue, id=e[3]):
		if args.dry_run:
			print("Would cancel unrunnable %d: %s" % (e[0],e[1]))
		else:
			subprocess.check_output(["scancel", e[0]])
			print("Cancelled unrunnable %d: %s" % (e[0],e[1]))
		del queue[i]
		return True
	else:
		return False

if args.queue:
	user   = args.user or getpass.getuser()
	queue  = get_queue(user)

tag_prefix = "" if args.prefix is None else args.prefix + "_"
tag_suffix = "" if args.suffix is None else "_" + args.suffix
order_str  = "" if args.order  is None else ",order=%s" % str(args.order)
downpat    = None if args.downpat is None else [int(w) for w in args.downpat.split(",")]
cgpat      = [int(w) for w in args.cgpat.split(",")]
# Set up number of passes. It is the longest of the length of downpat and cgpat,
# unless npass is directly passed in which that overrides it
npass = len(cgpat)
if downpat is not None: npass = max(npass, len(downpat))
if args.npass is not None: npass = args.npass

# 1. First loop over our datasets (e.g. seasons, patches, arrays, frequencies etc.)
for toks in utils.list_combination_iter(alts):
	# Skip invalid array-frequency combinations
	if not args.no_prune and invalid_combination(toks): continue
	# Expand variables in toks, based on the toks themselves. Only positional expansion supported
	otoks = remap(toks, tag_map)
	# 2. Loop over the individual splits
	for i in range(args.nsplit):
		prev_jobid = None
		# 3. Loop over our multipass mapmaking passes
		for ipass in range(args.minpass-1, npass):
			nstep = cgpat[min(ipass,len(cgpat)-1)]
			if args.split_mode == "jon":
				osel = ",".join(toks) + ",int32(jon/%f)%%%d==%d" % (args.tblock,args.nsplit,i)
			elif args.split_mode == "baz":
				osel = ",".join(toks) + ",int32(((baz+180)%%360-180+200)/400.*%d)==%d" % (args.nsplit,i)
			elif args.split_mode.startswith("file:"):
				fname = args.split_mode[5:]
				fname = fname.format(*otoks, i=i)
				osel = ",".join(toks) + ",@" + fname
			else: raise ValueError(args.split_mode)
			if args.slice: osel += ":[" + args.slice + "]"
			def get_otag(ipass):
				return tag_prefix + "_".join(otoks) + tag_suffix + "_%dpass" % (ipass+1) + "_%dway_%d" % (args.nsplit, i)
			otag = get_otag(ipass)
			job_name = otag + "_" + workdir.replace("/","_")
			prefix = "%(odir)s/%(otag)s_%(sky)s" % {"odir":workdir, "otag":otag, "sky":args.sky}
			prev_prefix = "%(odir)s/%(otag)s_%(sky)s" % {"odir":workdir, "otag":get_otag(ipass-1), "sky":args.sky}
			# We can't run a pass if the previous pass is neither present on disk or queued up
			if ipass > 0 and prev_jobid is None and not os.path.exists(prev_prefix + "_map_full.fits"):
				print("Skipping deps misisng " + prefix)
				continue
			# Allow us to skip already done work if requested
			if args.cont:
				if os.path.exists(prefix + "_map_full.fits"):
					print("Skipping done " + prefix)
					prev_jobid = None
					continue
				elif args.queue:
					# Are we already running or queued up?
					qind, e = find_queue(queue, name=job_name)
					if e:
						id, name, running, dep = e
						if running:
							# Already running
							print("Skipping running %s with pid %d" % (otag, id))
							prev_jobid = id
							continue
						else:
							# queued up. But can it ever run?
							if not clean_unrunnable(dep):
								# Yes, can run. So don't submit
								print("Skipping already queued %s with pid %d" % (otag, id))
								prev_jobid = id
								continue
							else:
								# Was queued, but queued was unrunnable and was cleaned up.
								# So should submit after all
								pass
			patch_file = get_patch_file(otoks, args.patch)
			shape, wcs = enmap.read_map_geometry(patch_file)
			npix = shape[-2]*shape[-1]
			# Determine the map type
			if   args.distributed == 0: map_type = "map"
			elif args.distributed >= 1: map_type = "dmap"
			else: map_type = "map" if npix < 4e7 else "dmap"
			# Allow variable replacement in the unknown arguments
			unknown_expanded = [a.format(*otoks, i=i) for a in unknown]
			# 4. Ok, we can finally set up the actual job. This differs whether we are
			# in the first or subsequent passes of multipass mapmaking. The first one
			# can just be run as-is, but the later ones must add a sub:2 filter and
			# debuddy refering to the output of the previous step. For these we need
			# both source-free (for signal subtraction) and source-full (for buddy subtraction)
			# maps. This script is supposed to be easy to use, so it will take care of all
			# standard filters itself. That also means that we know that the main maps we
			# get out will be source-free, and that we must add srcs to get the src-full map
			#map_command = """%(echo)sOMP_NUM_THREADS=4 mpirun -ppn 10 python %(tenki)s/tod2map2.py --dmap_format=tiles -S %(sky)s:%(patch)s,type=%(map_type)s "%(osel)s" "%(odir)s" "%(otag)s" %(extra_args)s --map_cg_nmax=%(nstep)s""" % {
			map_command = """%(echo)smyrun -npernode %(npernode)d -nomp %(nomp)d python %(tenki)s/tod2map2.py --dmap_format=tiles -S %(sky)s:%(patch)s,type=%(map_type)s%(order_str)s%(sys)s "%(osel)s" "%(odir)s" "%(otag)s" %(extra_args)s --map_cg_nmax=%(nstep)s""" % {
					"sky":args.sky, "map_type":map_type, "osel":osel, "odir":workdir, "otag":otag, "extra_args":" ".join(unknown_expanded), "nstep":nstep, "tenki":tenkidir, "patch":patch_file, "order_str":order_str, "echo": echo, "npernode":npernode, "nomp":nomp, "sys":map_sys}
			# Set up filters
			if args.srcsub:
				map_command += " -F src"
			if ipass > 0:
				ptag = get_otag(ipass-1)
				prev_prefix = "%(odir)s/%(otag)s_%(sky)s" % {"odir":workdir, "otag":ptag, "sky":args.sky}
<<<<<<< HEAD
				if not args.nobuddy:
					map_command += " -F buddy:map=%s_map_full.fits%s" % (prev_prefix,order_str)
=======
				map_command += " -F buddy:map=%s_map_full.fits%s%s" % (prev_prefix,order_str,map_sys)
>>>>>>> 9a82a853
				if args.srcsub:
					map_command += " -F sub:2,map=%s_map_srcfree.fits%s%s" % (prev_prefix,order_str, map_sys)
				else:
<<<<<<< HEAD
					map_command += " -F sub:2,map=%s_map_full.fits%s" % (prev_prefix,order_str)
			if args.addsim and not args.nobuddy:
				map_command += " -F add:map=%s%s -F buddy:map=%s,mul=-1" % (args.addsim, order_str, args.addsim)
=======
					map_command += " -F sub:2,map=%s_map_full.fits%s%s" % (prev_prefix,order_str, map_sys)
			if args.addsim:
				map_command += " -F add:map=%s%s%s -F buddy:map=%s,mul=-1%s" % (args.addsim, order_str, map_sys, args.addsim, map_sys)
>>>>>>> 9a82a853
			if args.filter in ["az","post"]:
				val = 2 if args.filter == "post" else 1
				if args.daz is None:
					map_command += " -F scan:%d" % val
				else:
					map_command += " -F scan:%d,daz=%.6f" % (val,args.daz)
			if downpat: map_command += " --downsample=%d"   % downpat[min(ipass,len(downpat)-1)]
			# Set up tidying to run after the mapmaker has finished. This overlaps slightly
			# with the postprocessing, but here we only do the bare minimum needed to make
			# multipass mapmaking work
			if args.srcsub:
				post_command  = """%srm -f "%s_map_srcfree.fits" """ % (echo, prefix)
				post_command += """ && %sln -s "%s_map%04d.fits" "%s_map_srcfree.fits" """ % (echo, otag+"_"+args.sky, nstep, prefix)
				#post_command += """ && %sOMP_NUM_THREADS=4 mpirun -ppn 10 python %s/mapadd.py "%s_map_srcfree.fits" "%s_srcs.fits" "%s_map_full.fits" """ % (echo, tenkidir, prefix, prefix, prefix)
				post_command += """ && %ssrun python %s/mapadd.py "%s_map_srcfree.fits" "%s_srcs.fits" "%s_map_full.fits" """ % (echo, tenkidir, prefix, prefix, prefix)
			else:
				post_command = """%sln -s "%s_map%04d.fits" "%s_map_full.fits" """ % (echo, otag+"_"+args.sky, nstep, prefix)
			# Set up our slurm parameters
			slurm_command  = "#SBATCH --nodes %d --ntasks-per-node=%d --cpus-per-task=%d --time=%s\n" % (nnode, npernode, nomp, args.time)
			slurm_command += "#SBATCH --job-name %s\n" % job_name
			if account and account != "default":
				slurm_command += "#SBATCH --account %s\n" % account
			# and the dependency list. First our previous try
			deps = []
			if prev_jobid is not None:
				deps.append("afterok:%d" % prev_jobid)
			if len(deps) > 0:
				slurm_command += "#SBATCH --dependency=" + ",".join(deps) + "\n"
			# Construct the full batch script
			batch = """#!/bin/bash
%(slurm)s
cd "%(cdir)s"
%(map)s && %(post)s
""" % {"slurm":slurm_command, "cdir":cdir, "map":map_command, "post":post_command}
			if args.test:
				batch += "echo %s\n%s\n" % (args.test, args.test)
			runfile = rundir + "/%s.txt" % (otag + "_try%d" % 1)
			if not args.dry_run:
				with open(runfile, "w") as f:
					f.write(batch + "\n")
				jobid = int(subprocess.check_output(["sbatch","--parsable",runfile]))
				print("%sSubmitted %6d %s%s" % (colors.lgreen, jobid, otag, colors.reset))
			else:
				print("%sWould have submitted %6d %s%s: %s" % (colors.lgreen, jobid, otag, colors.reset, batch.replace("\n",";")))
				jobid += 1
			prev_jobid = jobid
			if args.print_scripts:
				print(batch)

# Copy our command line argument to the run directory, but avoid clobbering
if not args.dry_run:
	for i in range(100):
		ofile = rundir + "/submit%d.txt" % i
		if os.path.isfile(ofile): continue
		with open(ofile, "w") as f:
			f.write("submit_multipass " + " ".join(sys.argv[1:]) + "\n")
		break<|MERGE_RESOLUTION|>--- conflicted
+++ resolved
@@ -258,24 +258,14 @@
 			if ipass > 0:
 				ptag = get_otag(ipass-1)
 				prev_prefix = "%(odir)s/%(otag)s_%(sky)s" % {"odir":workdir, "otag":ptag, "sky":args.sky}
-<<<<<<< HEAD
 				if not args.nobuddy:
-					map_command += " -F buddy:map=%s_map_full.fits%s" % (prev_prefix,order_str)
-=======
-				map_command += " -F buddy:map=%s_map_full.fits%s%s" % (prev_prefix,order_str,map_sys)
->>>>>>> 9a82a853
+					map_command += " -F buddy:map=%s_map_full.fits%s%s" % (prev_prefix,order_str,map_sys)
 				if args.srcsub:
 					map_command += " -F sub:2,map=%s_map_srcfree.fits%s%s" % (prev_prefix,order_str, map_sys)
 				else:
-<<<<<<< HEAD
-					map_command += " -F sub:2,map=%s_map_full.fits%s" % (prev_prefix,order_str)
+					map_command += " -F sub:2,map=%s_map_full.fits%s%s" % (prev_prefix,order_str,map_sys)
 			if args.addsim and not args.nobuddy:
-				map_command += " -F add:map=%s%s -F buddy:map=%s,mul=-1" % (args.addsim, order_str, args.addsim)
-=======
-					map_command += " -F sub:2,map=%s_map_full.fits%s%s" % (prev_prefix,order_str, map_sys)
-			if args.addsim:
-				map_command += " -F add:map=%s%s%s -F buddy:map=%s,mul=-1%s" % (args.addsim, order_str, map_sys, args.addsim, map_sys)
->>>>>>> 9a82a853
+				map_command += " -F add:map=%s%s -F buddy:map=%s,mul=-1%s" % (args.addsim, order_str, args.addsim, map_sys)
 			if args.filter in ["az","post"]:
 				val = 2 if args.filter == "post" else 1
 				if args.daz is None:
