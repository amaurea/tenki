#!/usr/bin/env python
import numpy as np, argparse, time, sys
from enlib import enmap, colorize
<<<<<<< HEAD
from PIL import Image

=======
from mpi4py import MPI
>>>>>>> b82983e0
parser = argparse.ArgumentParser()
parser.add_argument("ifiles", nargs="+")
parser.add_argument("-c", "--color", default="wmap")
parser.add_argument("-r", "--range", type=str)
parser.add_argument("--min", type=str)
parser.add_argument("--max", type=str)
parser.add_argument("-q", "--quantile", type=float, default=0.01)
parser.add_argument("-v", dest="verbosity", action="count")
parser.add_argument("--verbosity", dest="verbosity", type=int)
parser.add_argument("--method", default="fast")
args = parser.parse_args()

if args.verbosity >= 3:
	try:
		import os, psutil
		p = psutil.Process(os.getpid())
		t1 = p.create_time()
		sys.stderr.write("%6.2f %s\n" % (time.time()-t1,"startup"))
	except ImportError:
		pass

class dprint:
	def __init__(self, desc):
		self.desc = desc
	def __enter__(self):
		self.t1 = time.time()
	def __exit__(self, type, value, traceback):
		if args.verbosity >= 3:
			sys.stderr.write("%6.2f %s\n" % (time.time()-self.t1,self.desc))

comm = MPI.COMM_WORLD

for ifile in args.ifiles[comm.rank::comm.size]:
	# Allow slicing of input argument
	with dprint("read %s" % ifile):
		toks = ifile.split(":")
		ifile, slice = toks[0], ":".join(toks[1:])
		m = enmap.read_map(ifile)
		m = eval("m"+slice)
		assert m.ndim >= 2, "Image must have at least 2 dimensions"

	# Flatten pre-dimensions
	mf = m.reshape((-1,)+m.shape[-2:])
	ncomp = mf.shape[0]

	with dprint("ranges"):
		# Construct color ranges
		def parse_range(desc,n):
			res = np.array([float(w) for w in desc.split(":")])[:n]
			return np.concatenate([res,np.repeat([res[-1]],n-len(res))])
		crange = np.zeros((2,ncomp))+np.nan
		# Try explicit limits if given
		if args.range is not None:
			crange[1] = parse_range(args.range,ncomp)
			crange[0] = -crange[1]
		if args.min is not None: crange[0] = parse_range(args.min,ncomp)
		if args.max is not None: crange[1] = parse_range(args.max,ncomp)
		# Fall back on quantile otherwise
		if np.any(np.isnan(crange)):
			vals = np.sort(mf[np.isfinite(mf)])
			n    = len(vals)
			v1,v2 = vals[int(round(n*args.quantile))], vals[min(n-1,int(round(n*(1-args.quantile))))]
			crange[0,np.isnan(crange[0])] = v1
			crange[1,np.isnan(crange[1])] = v2

	# Construct default out format
	ndigit = int(np.log10(ncomp))+1
	dot  = ifile.rfind(".")
	if dot < 0: dot = len(ifile)
	if m.ndim == 2:
		ofmt = ifile[:dot] + ".png"
	else:
		ofmt = ifile[:dot] + "_%%0%dd.png" % ndigit

	# Loop over fields
	for i in range(ncomp):
		istr = ("%%0%dd/%%d" % ndigit) % (i+1,ncomp)
		mdata = mf[i,::-1,::-1]
		with dprint("%s rescale" % istr):
			m_scaled = (mdata-crange[0,i])/(crange[1,i]-crange[0,i])
		with dprint("%s colorize" % istr):
			m_color  = colorize.colorize(m_scaled, desc=args.color, method=args.method)
		with dprint("%s to image" % istr):
			m_img    = Image.fromarray(m_color).convert('RGBA')
		try:
			oname = ofmt % i
		except TypeError:
			oname = ofmt
		with dprint("%s write to %s" % (istr,oname)):
			m_img.save(oname)
		# Progress report
		if args.verbosity == 2:
			sys.stderr.write("\r%s %5d/%d" % (ifile, i+1,ncomp))
	if args.verbosity == 2: sys.stderr.write("\n")
	if args.verbosity == 1: sys.stderr.write("%s\n",ifile)<|MERGE_RESOLUTION|>--- conflicted
+++ resolved
@@ -1,12 +1,8 @@
 #!/usr/bin/env python
 import numpy as np, argparse, time, sys
 from enlib import enmap, colorize
-<<<<<<< HEAD
 from PIL import Image
-
-=======
 from mpi4py import MPI
->>>>>>> b82983e0
 parser = argparse.ArgumentParser()
 parser.add_argument("ifiles", nargs="+")
 parser.add_argument("-c", "--color", default="wmap")
